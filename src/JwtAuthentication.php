<?php

/*
 * This file is part of Slim JSON Web Token Authentication middleware
 *
 * Copyright (c) 2015 Mika Tuupola
 *
 * Licensed under the MIT license:
 *   http://www.opensource.org/licenses/mit-license.php
 *
 * Project home:
 *   https://github.com/tuupola/slim-jwt-auth
 *
 */

namespace Slim\Middleware;

use \Slim\Middleware\JwtAuthentication\RequestMethodRule;
use \Slim\Middleware\JwtAuthentication\RequestPathRule;
use \Psr\Log\LoggerInterface;
use \Psr\Log\LogLevel;
use \Psr\Http\Message\RequestInterface;
use \Psr\Http\Message\ResponseInterface;

class JwtAuthentication
{
    protected $logger;
    protected $message; /* Last error message. */

    private $options = array(
        "secure" => true,
        "relaxed" => array("localhost", "127.0.0.1"),
        "environment" => "HTTP_AUTHORIZATION",
        "cookie" => "token",
        "path" => null,
        "callback" => null,
        "error" => null
    );

    /**
     * Create a new JwtAuthentication Instance
     */
    public function __construct($options = array())
    {
        /* Setup stack for rules */
        $this->rules = new \SplStack;

        /* Store passed in options overwriting any defaults. */
        $this->hydrate($options);

        /* If nothing was passed in options add default rules. */
        if (!isset($options["rules"])) {
            $this->addRule(new RequestMethodRule(array(
                "passthrough" => array("OPTIONS")
            )));
        }

        /* If path was given in easy mode add rule for it. */
        if (null !== ($this->options["path"])) {
            $this->addRule(new RequestPathRule(array(
                "path" => $this->options["path"]
            )));
        }
    }

    /**
     * Call the middleware
     */
    public function __invoke(RequestInterface $request, ResponseInterface $response, callable $next)
    {
        $scheme = $request->getUri()->getScheme();
        $host = $request->getUri()->getHost();

        /* HTTP allowed only if secure is false or server is in relaxed array. */
        if ("https" !== $scheme && true === $this->options["secure"]) {
            if (!in_array($host, $this->options["relaxed"])) {
                $message = sprintf(
                    "Insecure use of middleware over %s denied by configuration.",
                    strtoupper($scheme)
                );
                throw new \RuntimeException($message);
            }
        }

        /* If rules say we should not authenticate call next and return. */
        if (false === $this->shouldAuthenticate($request)) {
            return $next($request, $response);
        }

        /* If token cannot be found return with 401 Unauthorized. */
<<<<<<< HEAD
        if (false === $token = $this->fetchToken($request)) {
            return $response->withStatus(401);
=======
        if (false === $token = $this->fetchToken()) {
            $this->app->response->status(401);
            $this->error(array(
                "message" => $this->message
            ));
            return;
>>>>>>> 51115020
        }

        /* If token cannot be decoded return with 400 Bad Request. */
        if (false === $decoded = $this->decodeToken($token)) {
<<<<<<< HEAD
            return $response->withStatus(400);
=======
            $this->app->response->status(400);
            $this->error(array(
                "message" => $this->message
            ));
            return;
>>>>>>> 51115020
        }

        /* If callback returns false return with 401 Unauthorized. */
        if (is_callable($this->options["callback"])) {
            $params = array("decoded" => $decoded);
            if (false === $this->options["callback"]($params)) {
<<<<<<< HEAD
                return $response->withStatus(401);
=======
                $this->app->response->status(401);
                $this->error(array(
                    "message" => "Callback returned false"
                ));
                return;
>>>>>>> 51115020
            }
        }

        /* Everything ok, call next middleware and return. */
        return $next($request, $response);
    }

    /**
     * Check if middleware should authenticate
     *
     * @return boolean True if middleware should authenticate.
     */
    public function shouldAuthenticate(RequestInterface $request)
    {
        /* If any of the rules in stack return false will not authenticate */
        foreach ($this->rules as $callable) {
            if (false === $callable($request)) {
                return false;
            }
        }
        return true;
    }

    /**
     * Call the error handler if it exists
     *
     * @return void
     */
    public function error($params)
    {
        if (is_callable($this->options["error"])) {
            $this->options["error"]($params);
        }
    }

    /**
     * Fetch the access token
     *
     * @return string|null Base64 encoded JSON Web Token or null if not found.
     */
    public function fetchToken(RequestInterface $request)
    {
        /* If using PHP in CGI mode and non standard environment */
        if (isset($_SERVER[$this->options["environment"]])) {
            $message = "Using token from environent";
            $header = $_SERVER[$this->options["environment"]];
        } else {
            $message = "Using token from request header";
            $header = $request->getHeader("Authorization");
            $header = isset($header[0]) ? $header[0] : "";
        }
        if (preg_match("/Bearer\s+(.*)$/i", $header, $matches)) {
            $this->log(LogLevel::DEBUG, $message);
            return $matches[1];
        }

        /* Bearer not found, try a cookie. */
        if (isset($_COOKIE[$this->options["cookie"]])) {
            $this->log(LogLevel::DEBUG, "Using token from cookie");
            return $_COOKIE[$this->options["cookie"]];
        };

        /* If everything fails log and return false. */
        $this->message = "Token not found";
        $this->log(LogLevel::WARNING, $this->message);
        return false;
    }

    public function decodeToken($token)
    {
        try {
            return \JWT::decode(
                $token,
                $this->options["secret"],
                array("HS256", "HS512", "HS384", "RS256")
            );
        } catch (\Exception $exception) {
            $this->message = $exception->getMessage();
            $this->log(LogLevel::WARNING, $exception->getMessage(), array($token));
            return false;
        }
    }

    /**
     * Hydate options from given array
     *
     * @param array $data Array of options.
     * @return self
     */
    private function hydrate($data = array())
    {
        foreach ($data as $key => $value) {
            $method = "set" . ucfirst($key);
            if (method_exists($this, $method)) {
                call_user_func(array($this, $method), $value);
            }
        }
        return $this;
    }


    /**
     * Get path where middleware is be binded to
     *
     * @return string
     */
    public function getPath()
    {
        return $this->options["path"];
    }

    /**
     * Set path where middleware should be binded to
     *
     * @return self
     */
    public function setPath($path)
    {
        $this->options["path"] = $path;
        return $this;
    }

    /**
     * Get the environment name where to search the token from
     *
     * @return string Name of environment variable.
     */
    public function getEnvironment()
    {
        return $this->options["environment"];
    }

    /**
     * Set the environment name where to search the token from
     *
     * @return self
     */
    public function setEnvironment($environment)
    {
        $this->options["environment"] = $environment;
        return $this;
    }

    /**
     * Get the cookie name where to search the token from
     *
     * @return string
     */
    public function getCookie()
    {
        return $this->options["cookie"];
    }

    /**
     * Set the cookie name where to search the token from
     *
     * @return self
     */
    public function setCookie($cookie)
    {
        $this->options["cookie"] = $cookie;
        return $this;
    }

    /**
     * Get the secure flag
     *
     * @return string
     */
    public function getSecure()
    {
        return $this->options["secure"];
    }

    /**
     * Set the secure flag
     *
     * @return self
     */
    public function setSecure($secure)
    {
        $this->options["secure"] = !!$secure;
        return $this;
    }


    /**
     * Get hosts where secure rule is relaxed
     *
     * @return string
     */
    public function getRelaxed()
    {
        return $this->options["relaxed"];
    }

    /**
     * Set hosts where secure rule is relaxed
     *
     * @return self
     */
    public function setRelaxed(array $relaxed)
    {
        $this->options["relaxed"] = $relaxed;
        return $this;
    }

    /**
     * Get the secret key
     *
     * @return string
     */
    public function getSecret()
    {
        return $this->options["secret"];
    }

    /**
     * Set the secret key
     *
     * @return self
     */
    public function setSecret($secret)
    {
        $this->options["secret"] = $secret;
        return $this;
    }

    /**
     * Get the callback
     *
     * @return string
     */
    public function getCallback()
    {
        return $this->options["callback"];
    }

    /**
     * Set the callback
     *
     * @return self
     */
    public function setCallback($callback)
    {
        $this->options["callback"] = $callback->bindTo($this);
        return $this;
    }

    /**
     * Get the error handler
     *
     * @return string
     */
    public function getError()
    {
        return $this->options["error"];
    }

    /**
     * Set the error handler
     *
     * @return self
     */
    public function setError($error)
    {
        $this->options["error"] = $error;
        return $this;
    }

    /**
     * Get the rules stack
     *
     * @return \SplStack
     */
    public function getRules()
    {
        return $this->rules;
    }

    /**
     * Set all rules in the stack
     *
     * @return self
     */
    public function setRules(array $rules)
    {
        /* Clear the stack */
        unset($this->rules);
        $this->rules = new \SplStack;
        /* Add the rules */
        foreach ($rules as $callable) {
            $this->addRule($callable);
        }
        return $this;
    }

    /**
     * Add rule to the stack
     *
     * @param callable $callable Callable which returns a boolean.
     * @return self
     */
    public function addRule($callable)
    {
        $this->rules->push($callable);
        return $this;
    }

    /* Cannot use traits since PHP 5.3 should be supported */

    /**
     * Get the logger
     *
     * @return Psr\Log\LoggerInterface $logger
     */
    public function getLogger()
    {
        return $this->logger;
    }

    /**
     * Set the logger
     *
     * @param Psr\Log\LoggerInterface $logger
     * @return self
     */
    public function setLogger(LoggerInterface $logger = null)
    {
        $this->logger = $logger;
        return $this;
    }

    /**
     * Logs with an arbitrary level.
     *
     * @param mixed  $level
     * @param string $message
     * @param array  $context
     *
     * @return null
     */
    public function log($level, $message, array $context = array())
    {
        if ($this->logger) {
            return $this->logger->log($level, $message, $context);
        }
    }
}<|MERGE_RESOLUTION|>--- conflicted
+++ resolved
@@ -88,45 +88,32 @@
         }
 
         /* If token cannot be found return with 401 Unauthorized. */
-<<<<<<< HEAD
-        if (false === $token = $this->fetchToken($request)) {
-            return $response->withStatus(401);
-=======
         if (false === $token = $this->fetchToken()) {
             $this->app->response->status(401);
-            $this->error(array(
+            $this->error([
                 "message" => $this->message
-            ));
+            ]);
             return;
->>>>>>> 51115020
         }
 
         /* If token cannot be decoded return with 400 Bad Request. */
         if (false === $decoded = $this->decodeToken($token)) {
-<<<<<<< HEAD
-            return $response->withStatus(400);
-=======
             $this->app->response->status(400);
-            $this->error(array(
+            $this->error([
                 "message" => $this->message
-            ));
+            ]);
             return;
->>>>>>> 51115020
         }
 
         /* If callback returns false return with 401 Unauthorized. */
         if (is_callable($this->options["callback"])) {
             $params = array("decoded" => $decoded);
             if (false === $this->options["callback"]($params)) {
-<<<<<<< HEAD
-                return $response->withStatus(401);
-=======
                 $this->app->response->status(401);
-                $this->error(array(
+                $this->error([
                     "message" => "Callback returned false"
-                ));
+                ]);
                 return;
->>>>>>> 51115020
             }
         }
 
